--- conflicted
+++ resolved
@@ -6,14 +6,10 @@
 
 #pragma once
 
+#include "carla/Debug.h"
 #include "carla/geom/Location.h"
 #include "carla/geom/Math.h"
-<<<<<<< HEAD
-#include "cephes/fresnel.h"
-=======
-#include "carla/opendrive/logic/cephes/fresnel.h"
-#include "carla/Debug.h"
->>>>>>> ee1eebe0
+#include "carla/road/element/cephes/fresnel.h"
 
 #include <cmath>
 
@@ -51,18 +47,10 @@
 
     void ApplyLateralOffset(double lateral_offset) {
       /// @todo Z axis??
-<<<<<<< HEAD
-      double normal_x = std::cos( tangent + carla::geom::Math::pi_half());
-      double normal_y = std::sin(-tangent - carla::geom::Math::pi_half());
-
-      location.x = location.x + (lateral_offset * normal_x);
-      location.y = location.y + (lateral_offset * normal_y);
-=======
       auto normal_x = std::sin(tangent);
       auto normal_y = -std::cos(tangent);
       location.x += lateral_offset * normal_x;
       location.y += lateral_offset * normal_y;
->>>>>>> ee1eebe0
     }
 
     friend bool operator==(const DirectedPoint &lhs, const DirectedPoint &rhs) {
@@ -135,12 +123,9 @@
     const DirectedPoint PosFromDist(const double dist) const override {
       assert(dist > 0);
       assert(_length > 0.0);
-
       DirectedPoint p(_start_position, _heading);
-
       p.location.x += dist * std::cos(p.tangent);
       p.location.y += dist * std::sin(p.tangent);
-
       return p;
     }
 
@@ -171,13 +156,11 @@
       assert(std::fabs(_curvature) > 1e-15);
       const double radius = 1.0 / _curvature;
       DirectedPoint p(_start_position, _heading);
-
       p.location.x -= radius * std::cos(p.tangent - geom::Math::pi_half());
       p.location.y -= radius * std::sin(p.tangent - geom::Math::pi_half());
       p.tangent += dist * _curvature;
       p.location.x += radius * std::cos(p.tangent - geom::Math::pi_half());
       p.location.y += radius * std::sin(p.tangent - geom::Math::pi_half());
-
       return p;
     }
 
