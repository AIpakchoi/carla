#include "Protocol.h"

#include "CarlaCommunication.h"
#include "carla/CarlaServer.h"

#include "carla_protocol.pb.h"

#include <iostream>
#include <stdint.h>
#include <stdio.h>
#include <stdlib.h>

#ifdef CARLA_WITH_PNG_COMPRESSION
#include <png.h>
#endif // CARLA_WITH_PNG_COMPRESSION

namespace carla {
namespace server {

  template<typename Type>
  static std::string GetBytes(Type n) {
    union{
      Type num;
      unsigned char bytes[4];
    } value;

    value.num = n;

    std::string out_bytes;
    for (int i = 0 ; i < 4 ; ++i) out_bytes += value.bytes[i];

    return out_bytes;
  }

  typedef struct {
    uint8_t red;
    uint8_t green;
    uint8_t blue;
  } pixel_t;

  typedef struct {
    pixel_t* pixels;
    size_t width;
    size_t height;

  } bitmap_t;


  struct img_encode{
    char* buffer;
    size_t size;
  };

  // ===========================================================================
  // -- PNG related functions --------------------------------------------------
  // ===========================================================================

#ifdef CARLA_WITH_PNG_COMPRESSION

  struct TPngDestructor {
    png_struct *p;
    TPngDestructor(png_struct *p) : p(p)  {}
    ~TPngDestructor() { if (p) {  png_destroy_write_struct(&p, NULL); } }
  };

  static pixel_t * pixel_at (bitmap_t * bitmap, int x, int y)
  {
    return bitmap->pixels + bitmap->width * y + x;
  }

  void loadPNGData(png_structp png_ptr, png_bytep data, png_size_t length)
  {
    /* with libpng15 next line causes pointer deference error; use libpng12 */
    img_encode* p=(img_encode*)png_get_io_ptr(png_ptr); /* was png_ptr->io_ptr */
    size_t nsize = p->size + length;

    /* allocate or grow buffer */
    if(p->buffer)
      p->buffer = (char*) realloc(p->buffer, nsize);
    else
      p->buffer = (char*) malloc(nsize);

    if(!p->buffer)
      png_error(png_ptr, "Write Error");

    /* copy new bytes to end of buffer */
    memcpy(p->buffer + p->size, data, length);
    p->size += length;


  }

  bool LoadBitmap (bitmap_t &bitmap, const Image &image_info){

    bitmap.width = image_info.width;
    bitmap.height = image_info.height;
    bitmap.pixels = (pixel_t*) calloc (bitmap.width * bitmap.height, sizeof(pixel_t));

    if (!bitmap.pixels) return false;

    size_t x = 0, y = 0;
    for (const Color &color : image_info.image) {

      if (x >= bitmap.width) {
        x = 0;
        ++y;
      }

      pixel_t* pixel = pixel_at(&bitmap, x, y);
      pixel->red = color.R;
      pixel->green = color.G;
      pixel->blue = color.B;
      ++x;
      //pixel->alpha = color.A;
    }

    return true;
  }


  static bool GetImage(const Image &image_info, img_encode &compressedImage){
    if (image_info.image.empty())
      return false;
    if (image_info.image.size() != image_info.width * image_info.height) {
      std::cerr << "Invalid image size" << std::endl;
      return false;
    }

    bitmap_t bitmap;
    if (!LoadBitmap(bitmap, image_info)) return false;

    int depth = 8;
    int pixel_size = 3;
    png_structp png = NULL;
    png_infop info = NULL;
    size_t x,y;
    png_byte ** row_pointers = NULL;

    png = png_create_write_struct(PNG_LIBPNG_VER_STRING, NULL, NULL, NULL);
    if (!png) {
      std::cerr << "Cannot create png_struct" << std::endl;
      return false;
    }

    TPngDestructor destroyPng(png);

    info = png_create_info_struct(png);
    if (!info){
      std::cerr << "Cannot create info_struct" << std::endl;
      return false;
    }

    if (setjmp(png_jmpbuf(png))) return false;

    png_set_IHDR (png,
                  info,
                  bitmap.width,
                  bitmap.height,
                  depth,
                  PNG_COLOR_TYPE_RGB,
                  PNG_INTERLACE_NONE,
                  PNG_COMPRESSION_TYPE_DEFAULT,
                  PNG_FILTER_TYPE_DEFAULT);


    /* Initialize rows of PNG. */
    row_pointers = (png_byte **) png_malloc (png, bitmap.height * sizeof (png_byte *));
    for (y = 0; y < bitmap.height; ++y) {
        png_byte *row = (png_byte *) png_malloc (png, sizeof (uint8_t) * bitmap.width * pixel_size);
        row_pointers[y] = row;
        for (x = 0; x < bitmap.width; ++x) {
            pixel_t * pixel = pixel_at (&bitmap, x, y);
            *row++ = pixel->red;
            *row++ = pixel->green;
            *row++ = pixel->blue;
        }
    }

    compressedImage.buffer = NULL;
    compressedImage.size = 0;


    png_set_write_fn(png, &compressedImage, loadPNGData, NULL);

    png_set_rows (png, info, row_pointers);
    png_write_png(png, info, PNG_TRANSFORM_IDENTITY, NULL);


    for (size_t y = 0; y < bitmap.height; y++) {
        png_free (png, row_pointers[y]);
    }

    png_free (png, row_pointers);
    free(bitmap.pixels);
    free(info);

    return true;
  }


<<<<<<< HEAD
static bool getPNGImages(const std::vector<Image> &images, Reward &rwd) {
=======
static bool getPNGImages(const std::vector<Image> &images, Reward &rwd){
>>>>>>> 6e86bec1
    std::string image_data;
    std::string depth_data;
    std::string image_size_data;
    std::string depth_size_data;

    for (const Image &img : images){
      img_encode compressedImage;

      /*
      {
      using namespace std;
      clock_t begin = clock();
      if (!GetImage(img, compressedImage)) {
        std::cerr << "Error while encoding image" << std::endl;
        return false;
      }
      clock_t end = clock();
      double elapsed_secs = double(end - begin) / CLOCKS_PER_SEC;
      cout << "Time to encode the image: " << elapsed_secs << " sec" << endl;
      }*/


      if (!GetImage(img, compressedImage)) {
        std::cerr << "Error while encoding image" << std::endl;
        return false;
      }

      switch (img.type){
        case IMAGE:
          for (unsigned long int i = 0; i < compressedImage.size; ++i) image_data += compressedImage.buffer[i];
          image_size_data += GetBytes(compressedImage.size);
          break;
        case DEPTH:
          for (unsigned long int i = 0; i < compressedImage.size; ++i) depth_data += compressedImage.buffer[i];
          depth_size_data += GetBytes(compressedImage.size);
          break;
      }

      free (compressedImage.buffer);

    }

    rwd.set_depth_sizes(depth_size_data);
    rwd.set_image_sizes(image_size_data);
    rwd.set_images(image_data);
    rwd.set_depths(depth_data);

    return true;
  }

#endif // CARLA_WITH_PNG_COMPRESSION

  // ===========================================================================
  // -- Protocol ---------------------------------------------------------------
  // ===========================================================================

  Protocol::Protocol(carla::server::CarlaCommunication *communication) {
    _communication = communication;
  }

  Protocol::~Protocol() {}

  void Protocol::LoadReward(Reward &reward, const Reward_Values &values) {
    reward.set_collision_car(values.collision_car);
    reward.set_collision_gen(values.collision_general);
    reward.set_collision_ped(values.collision_pedestrian);
    reward.set_acceleration_x(values.player_acceleration.x);
    reward.set_acceleration_y(values.player_acceleration.y);
    reward.set_acceleration_z(values.player_acceleration.z);
    reward.set_sidewalk_intersect(values.intersect_offroad);
    reward.set_ori_x(values.player_orientation.x);
    reward.set_ori_y(values.player_orientation.y);
    reward.set_ori_z(values.player_orientation.z);
    reward.set_player_y(values.player_location.y);
    reward.set_player_x(values.player_location.x);
    reward.set_speed(values.forward_speed);
    reward.set_platform_timestamp(values.platform_timestamp);
    reward.set_game_timestamp(values.game_timestamp);

<<<<<<< HEAD
#ifdef CARLA_WITH_PNG_COMPRESSION
=======
#ifdef WITH_TURBOJPEG

>>>>>>> 6e86bec1
    if (!getPNGImages(values.images, reward)) {
        std::cerr << "Error compressing image to PNG" << std::endl;
    }
#endif // CARLA_WITH_PNG_COMPRESSION
  }

  void Protocol::LoadScene(Scene &scene, const Scene_Values &values) {

    scene.set_number_of_cameras(values.projection_matrices.size());

    std::string positions_bytes = "";

    std::cout << "------- POSITIONS--------" << std::endl;


    for (auto i = 0u; i < values.possible_positions.size(); ++i) {

      float x = values.possible_positions[i].x;
      float y = values.possible_positions[i].y;

      positions_bytes += GetBytes(x) + GetBytes(y);

      std::cout << "x: " << x << " byte size: " << sizeof(float) << " bytes: " << GetBytes(x) << std::endl;
      std::cout << "y: " << y << " byte size: " << sizeof(float) << " bytes: " << GetBytes(y) << std::endl;

    }
    std::cout << "---------------" << std::endl;
    std::cout << "Final string: "<< positions_bytes << std::endl;
    std::cout << "---------------" << std::endl;

    scene.set_positions(positions_bytes);

    std::string matrices;

    for (auto i = 0u; i < values.projection_matrices.size(); ++i) {
      for (auto e = 0u; e < 16u; ++e){

        float value = values.projection_matrices[i][e];

        char data [sizeof(float)];
        memcpy(data, &value, sizeof value);
        matrices.append(data);

      }
    }

    scene.set_projection_matrices(matrices);

  }

  void Protocol::LoadWorld(World &world, const int modes, const int scenes) {
    world.set_modes(modes);
    world.set_scenes(scenes);
  }

}
}<|MERGE_RESOLUTION|>--- conflicted
+++ resolved
@@ -198,11 +198,7 @@
   }
 
 
-<<<<<<< HEAD
 static bool getPNGImages(const std::vector<Image> &images, Reward &rwd) {
-=======
-static bool getPNGImages(const std::vector<Image> &images, Reward &rwd){
->>>>>>> 6e86bec1
     std::string image_data;
     std::string depth_data;
     std::string image_size_data;
@@ -282,12 +278,7 @@
     reward.set_platform_timestamp(values.platform_timestamp);
     reward.set_game_timestamp(values.game_timestamp);
 
-<<<<<<< HEAD
 #ifdef CARLA_WITH_PNG_COMPRESSION
-=======
-#ifdef WITH_TURBOJPEG
-
->>>>>>> 6e86bec1
     if (!getPNGImages(values.images, reward)) {
         std::cerr << "Error compressing image to PNG" << std::endl;
     }
